--- conflicted
+++ resolved
@@ -120,7 +120,6 @@
 _reverts if is not called by the owner address reverts if builder state is not pending_
 
 ```solidity
-<<<<<<< HEAD
 function activateBuilder(
     address builder_,
     address rewardReceiver_,
@@ -129,9 +128,6 @@
     external
     onlyOwner
     atState(builder_, BuilderState.Pending);
-=======
-function activateBuilder(address builder_, address rewardReceiver_, uint256 builderKickback_) external onlyOwner;
->>>>>>> 1cb040c4
 ```
 
 **Parameters**
@@ -218,7 +214,6 @@
 
 set a builder kickback
 
-<<<<<<< HEAD
 _reverts if is not called by the builder reverts if builder state is not Whitelisted_
 
 ```solidity
@@ -239,12 +234,6 @@
 
 ```solidity
 function getKickbackToApply(address builder_) public view returns (uint64);
-=======
-_reverts if is not called by the governor address or authorized changer reverts if builder is not operational_
-
-```solidity
-function setBuilderKickback(address builder_, uint256 builderKickback_) external onlyGovernorOrAuthorizedChanger;
->>>>>>> 1cb040c4
 ```
 
 **Parameters**
@@ -289,19 +278,15 @@
 | -------- | ------- | -------------- |
 | `gauge_` | `Gauge` | gauge contract |
 
-<<<<<<< HEAD
 ### \_updateState
-=======
-### \_setBuilderKickback
-
-```solidity
-function _setBuilderKickback(address builder_, uint256 builderKickback_) internal;
+
+```solidity
+function _updateState(address builder_, BuilderState newState_) internal;
 ```
 
 ## Events
 
 ### KYCApproved
->>>>>>> 1cb040c4
 
 ```solidity
 event KYCApproved(address indexed builder_);
@@ -399,8 +384,13 @@
 error InvalidBuilderKickback();
 ```
 
+### RequiredState
+
+```solidity
+error RequiredState(BuilderState state_);
+```
+
 ## Structs
-<<<<<<< HEAD
 
 ### KickbackData
 
@@ -413,8 +403,6 @@
 ```
 
 ## Enums
-=======
->>>>>>> 1cb040c4
 
 ### BuilderState
 
