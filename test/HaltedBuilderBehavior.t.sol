--- conflicted
+++ resolved
@@ -6,13 +6,8 @@
 abstract contract HaltedBuilderBehavior is BaseTest {
     function _initialState() internal virtual { }
 
-<<<<<<< HEAD
-=======
     function _haltGauge() internal virtual { }
 
-    function _resumeGauge() internal virtual { }
-
->>>>>>> 90157523
     /**
      * SCENARIO: builder is halted in the middle of an epoch having allocation.
      *  Sponsors receive all the rewards for the current epoch
@@ -120,214 +115,6 @@
         // THEN total allocation didn't change is 8467200 ether = 14 * 1 WEEK
         assertEq(sponsorsManager.totalPotentialReward(), 8_467_200 ether);
     }
-<<<<<<< HEAD
-=======
-
-    /**
-     * SCENARIO: builder is halted in the middle of an epoch having allocation
-     *  and is resumed in the same epoch
-     */
-    function test_ResumeGaugeInSameEpoch() public {
-        // GIVEN alice and bob allocate to builder and builder2
-        //  AND 100 rewardToken and 10 coinbase are distributed
-        //   AND half epoch pass
-        //    AND builder is halted
-        _initialState();
-
-        // AND 3/4 epoch pass
-        _skipRemainingEpochFraction(2);
-
-        // WHEN gauge is resumed
-        _resumeGauge();
-
-        // THEN gauge rewardShares is 1209600 ether = 2 * 1 WEEK
-        assertEq(gauge.rewardShares(), 1_209_600 ether);
-        // THEN total allocation didn't change is 9676800 ether = 16 * 1 WEEK
-        assertEq(sponsorsManager.totalPotentialReward(), 9_676_800 ether);
-
-        // AND 100 rewardToken and 10 coinbase are distributed
-        _distribute(100 ether, 10 ether);
-
-        // AND epoch finish
-        _skipAndStartNewEpoch();
-
-        // WHEN alice claim rewards
-        vm.startPrank(alice);
-        sponsorsManager.claimSponsorRewards(gaugesArray);
-
-        // THEN alice rewardToken balance is 50 = (200 * 8 / 16) * 0.5
-        assertApproxEqAbs(rewardToken.balanceOf(alice), 50 ether, 100);
-        // THEN alice coinbase balance is 5 = (20 * 8 / 16) * 0.5
-        assertApproxEqAbs(alice.balance, 5 ether, 100);
-
-        // WHEN bob claim rewards
-        vm.startPrank(bob);
-        sponsorsManager.claimSponsorRewards(gaugesArray);
-
-        // THEN bob rewardToken balance is 50 = (200 * 8 / 16) * 0.5
-        assertApproxEqAbs(rewardToken.balanceOf(bob), 50 ether, 100);
-        // THEN bob coinbase balance is 5 = (10 * 8 / 16) * 0.5
-        assertApproxEqAbs(bob.balance, 5 ether, 100);
-
-        // WHEN builders claim rewards
-        _buildersClaim();
-
-        // THEN builder2Receiver rewardToken balance is 87.5 = (200 * 14 / 16) * 0.5
-        assertEq(rewardToken.balanceOf(builder2Receiver), 87.5 ether);
-        // THEN builder2Receiver coinbase balance is 8.75 = (20 * 14 / 16) * 0.5
-        assertEq(builder2Receiver.balance, 8.75 ether);
-    }
-
-    /**
-     * SCENARIO: builder is revoked in the middle of an epoch having allocation
-     *  and is permitted 2 epochs later
-     */
-    function test_ResumeGaugeTwoEpochsLater() public {
-        // GIVEN alice and bob allocate to builder and builder2
-        //  AND 100 rewardToken and 10 coinbase are distributed
-        //   AND half epoch pass
-        //    AND builder is halted
-        _initialState();
-
-        // AND 100 rewardToken and 10 coinbase are distributed
-        _distribute(100 ether, 10 ether);
-        // AND 100 rewardToken and 10 coinbase are distributed
-        _distribute(100 ether, 10 ether);
-
-        // WHEN gauge is resumed
-        _resumeGauge();
-
-        // THEN gauge rewardShares is 1209600 ether = 2 * 1 WEEK
-        assertEq(gauge.rewardShares(), 1_209_600 ether);
-        // THEN total allocation didn't change is 9676800 ether = 16 * 1 WEEK
-        assertEq(sponsorsManager.totalPotentialReward(), 9_676_800 ether);
-
-        // AND 100 rewardToken and 10 coinbase are distributed
-        _distribute(100 ether, 10 ether);
-
-        // AND epoch finish
-        _skipAndStartNewEpoch();
-
-        // WHEN alice claim rewards
-        vm.startPrank(alice);
-        sponsorsManager.claimSponsorRewards(gaugesArray);
-
-        // THEN alice rewardToken balance is:
-        //  epoch 1 = 25 = (100 * 8 / 16) * 0.5
-        //  epoch 2 = 21.42 = (100 * 6 / 14) * 0.5
-        //  epoch 3 = 21.42 = (100 * 6 / 14) * 0.5
-        //  epoch 4 = 25 = (100 * 8 / 16) * 0.5
-        assertEq(rewardToken.balanceOf(alice), 92_857_142_857_142_857_120);
-        // THEN alice coinbase balance is:
-        //  epoch 1 = 2.5 = (10 * 8 / 16) * 0.5
-        //  epoch 2 = 2.142 = (10 * 6 / 14) * 0.5
-        //  epoch 3 = 2.142 = (10 * 6 / 14) * 0.5
-        //  epoch 4 = 2.5 = (10 * 8 / 16) * 0.5
-        assertEq(alice.balance, 9_285_714_285_714_285_688);
-
-        // WHEN bob claim rewards
-        vm.startPrank(bob);
-        sponsorsManager.claimSponsorRewards(gaugesArray);
-
-        // THEN bob rewardToken balance is:
-        //  epoch 1 = 25 = (100 * 8 / 16) * 0.5
-        //  epoch 2 = 28.57 = (100 * 8 / 14) * 0.5
-        //  epoch 3 = 28.57 = (100 * 8 / 14) * 0.5
-        //  epoch 4 = 25 = (100 * 8 / 16) * 0.5
-        assertEq(rewardToken.balanceOf(bob), 107_142_857_142_857_142_832);
-        // THEN bob coinbase balance is:
-        //  epoch 1 = 2.5 = (10 * 8 / 16) * 0.5
-        //  epoch 2 = 2.857 = (10 * 8 / 14) * 0.5
-        //  epoch 3 = 2.857 = (10 * 8 / 14) * 0.5
-        //  epoch 4 = 2.5 = (10 * 8 / 16) * 0.5
-        assertEq(bob.balance, 10_714_285_714_285_714_256);
-
-        // WHEN builders claim rewards
-        _buildersClaim();
-
-        // THEN builder2Receiver rewardToken balance is:
-        //  epoch 1 = 43.75 = (100 * 14 / 16) * 0.5
-        //  epoch 2 = 50 = (100 * 14 / 14) * 0.5
-        //  epoch 3 = 50 = (100 * 14 / 14) * 0.5
-        //  epoch 4 = 43.75 = (100 * 14 / 16) * 0.5
-        assertEq(rewardToken.balanceOf(builder2Receiver), 187.5 ether);
-        // THEN builder2Receiver coinbase balance is:
-        //  epoch 1 = 4.375 = (10 * 14 / 16) * 0.5
-        //  epoch 2 = 5 = (10 * 14 / 14) * 0.5
-        //  epoch 3 = 5 = (10 * 14 / 14) * 0.5
-        //  epoch 4 = 4.375 = (10 * 14 / 16) * 0.5
-        assertEq(builder2Receiver.balance, 18.75 ether);
-    }
-
-    /**
-     * SCENARIO: builder is halted in the middle of an epoch having allocation.
-     *  Alice removes all its allocation and after it is resumed, adds them again
-     */
-    function test_HaltedGaugeLoseAllocation() public {
-        // GIVEN alice and bob allocate to builder and builder2
-        //  AND 100 rewardToken and 10 coinbase are distributed
-        //   AND half epoch pass
-        //    AND builder is halted
-        _initialState();
-
-        // WHEN alice removes allocations from revoked builder
-        vm.startPrank(alice);
-        sponsorsManager.allocate(gauge, 0);
-
-        // AND 100 rewardToken and 10 coinbase are distributed
-        _distribute(100 ether, 10 ether);
-
-        // AND gauge is resumed
-        _resumeGauge();
-
-        // AND alice adds allocations again
-        vm.startPrank(alice);
-        sponsorsManager.allocate(gauge, 2 ether);
-
-        // AND 100 rewardToken and 10 coinbase are distributed
-        _distribute(100 ether, 10 ether);
-
-        // AND epoch finish
-        _skipAndStartNewEpoch();
-
-        // WHEN alice claim rewards
-        vm.startPrank(alice);
-        sponsorsManager.claimSponsorRewards(gaugesArray);
-
-        // THEN alice rewardToken balance is:
-        //  epoch 1 = 21.875 = 3.125 + 18.75 = (100 * 2 / 16) * 0.5 * 0.5 WEEKS + (100 * 6 / 16) * 0.5
-        //  epoch 2 = 21.42 = (100 * 6 / 14) * 0.5
-        //  epoch 3 = 28.125 = 3.125(missingRewards) + (100 * 8 / 16) * 0.5
-        assertEq(rewardToken.balanceOf(alice), 71_428_571_428_571_428_550);
-        // THEN alice coinbase balance is:
-        //  epoch 1 = 2.1875 = 0.3125 + 1.875 = (10 * 2 / 16) * 0.5 * 0.5 WEEKS + (10 * 6 / 16) * 0.5
-        //  epoch 2 = 2.142 = (10 * 6 / 14) * 0.5
-        //  epoch 3 = 2.8125 = 0.3125(missingRewards) + (10 * 8 / 16) * 0.5
-        assertEq(alice.balance, 7_142_857_142_857_142_834);
-
-        // WHEN bob claim rewards
-        vm.startPrank(bob);
-        sponsorsManager.claimSponsorRewards(gaugesArray);
-
-        // THEN bob rewardToken balance is:
-        //  epoch 1 = 25 = (100 * 8 / 16) * 0.5
-        //  epoch 2 = 28.57 = (100 * 8 / 14) * 0.5
-        //  epoch 3 = 25 = (100 * 8 / 16) * 0.5
-        assertEq(rewardToken.balanceOf(bob), 78_571_428_571_428_571_408);
-        // THEN bob coinbase balance is:
-        //  epoch 1 = 2.5 = (10 * 8 / 16) * 0.5
-        //  epoch 2 = 2.857 = (10 * 8 / 14) * 0.5
-        //  epoch 3 = 2.5 = (10 * 8 / 16) * 0.5
-        assertEq(bob.balance, 7_857_142_857_142_857_120);
-
-        // WHEN builders claim rewards
-        _buildersClaim();
-
-        // THEN gauge rewardToken balance is 0, there is no remaining rewards
-        assertApproxEqAbs(rewardToken.balanceOf(address(gauge)), 0, 100);
-        // THEN gauge coinbase balance is 0, there is no remaining rewards
-        assertApproxEqAbs(address(gauge).balance, 0, 100);
-    }
 
     /**
      * SCENARIO: builder is halted in a new epoch but before a distribution
@@ -485,37 +272,4 @@
         // THEN totalPotentialReward is 8467200 ether = 14 * 1 WEEK
         assertEq(sponsorsManager.totalPotentialReward(), 8_467_200 ether);
     }
-
-    /**
-     * SCENARIO: builder is halted in the middle of an epoch, lose some allocations
-     *  when is resumed in the same epoch it does not recover the full reward shares
-     */
-    function test_ResumeGaugeInSameEpochDoNotRecoverShares() public {
-        // GIVEN alice and bob allocate to builder and builder2
-        //  AND 100 rewardToken and 10 coinbase are distributed
-        //   AND half epoch pass
-        //    AND builder is halted
-        _initialState();
-
-        // WHEN alice adds allocations to halted builder
-        vm.startPrank(alice);
-        sponsorsManager.allocate(gauge, 4 ether);
-        // THEN gauge rewardShares is 1814400 ether = 2 * 1/2 WEEK + 4 * 1/2 WEEK
-        assertEq(gauge.rewardShares(), 1_814_400 ether);
-        // THEN total allocation didn't change is 8467200 ether = 14 * 1 WEEK
-        assertEq(sponsorsManager.totalPotentialReward(), 8_467_200 ether);
-
-        // skip some time to resume on another timestamp
-        skip(10);
-
-        // WHEN gauge is resumed
-        _resumeGauge();
-
-        // THEN gauge rewardShares is 1814400 ether = 2 * 1/2 WEEK + 4 * 1/2 WEEK
-        assertEq(gauge.rewardShares(), 1_814_400 ether);
-        // THEN total allocation didn't change is 10281600 ether = gauge(2 * 1/2 WEEK + 4 * 1/2 WEEK) + gauge2(14 * 1
-        // WEEK)
-        assertEq(sponsorsManager.totalPotentialReward(), 10_281_600 ether);
-    }
->>>>>>> 90157523
 }