--- conflicted
+++ resolved
@@ -77,25 +77,7 @@
     }
 
     /**
-<<<<<<< HEAD
-     * SCENARIO: notifyRewardAmount reverts if msg.value is wrong
-     */
-    function test_RevertInvalidRewardAmount() public {
-        // GIVEN a SponsorsManager contract
-        vm.startPrank(address(sponsorsManager));
-        // WHEN trying to distribute coinbase sending invalid value
-        //  THEN tx reverts because value sent is wrong
-        vm.expectRevert(Gauge.InvalidRewardAmount.selector);
-        gauge.notifyRewardAmount{ value: 100 ether }(UtilsLib._COINBASE_ADDRESS, 101 ether);
-        vm.expectRevert(Gauge.InvalidRewardAmount.selector);
-        gauge.notifyRewardAmount{ value: 100 ether }(UtilsLib._COINBASE_ADDRESS, 98 ether);
-    }
-
-    /**
      * SCENARIO: SponsorsManager allocates to alice with no rewards distributed
-=======
-     * SCENARIO: SponsorsManager allocates to alice without no rewards distributed
->>>>>>> 9702f079
      */
     function test_Allocate() public {
         // GIVEN a new epoch
@@ -247,9 +229,9 @@
     }
 
     /**
-     * SCENARIO: rewards variables are updated in the middle and at the end of the epoch
-     */
-    function test_NotifyRewardAmount() public {
+     * SCENARIO: rewards variables for rewardToken are updated in the middle and at the end of the epoch
+     */
+    function test_IncentivizeWithRewardToken() public {
         // GIVEN alice allocates 1 ether
         vm.startPrank(alice);
         sponsorsManager.allocate(gauge, 1 ether);
@@ -261,7 +243,7 @@
         skip(1 days);
 
         // WHEN 100 ether are distributed
-        //  THEN notifyRewardAmount event is emitted
+        //  THEN NotifyReward event is emitted
         vm.startPrank(address(sponsorsManager));
         vm.expectEmit();
         emit NotifyReward(address(rewardToken), 0, /*builderAmount_*/ 100 ether);
@@ -298,9 +280,9 @@
     }
 
     /**
-     * SCENARIO: rewards variables are updated by incentivizer that is not the SponsorsManager
-     */
-    function test_NotifyRewardAmountNotFromSponsorsManager() public {
+     * SCENARIO: rewards variables for rewardToken are updated by incentivizer that is not the SponsorsManager
+     */
+    function test_IncentivizeWithRewardTokenNotFromSponsorsManager() public {
         // GIVEN alice allocates 1 ether
         vm.startPrank(alice);
         sponsorsManager.allocate(gauge, 1 ether);
@@ -317,7 +299,7 @@
         skip(1 days);
 
         // WHEN 100 ether are distributed by Incentivizer
-        gauge.notifyRewardAmount(address(rewardToken), 100 ether);
+        gauge.incentivizeWithRewardToken(100 ether);
 
         // THEN rewardRate is 0.000192901234567901 = 100 ether / 518400 sec
         assertEq(gauge.rewardRate(address(rewardToken)) / 10 ** 18, 192_901_234_567_901);
@@ -336,9 +318,9 @@
     }
 
     /**
-     * SCENARIO: incentivizer calls notifyRewardAmount with 0 amount
-     */
-    function test_NotifyRewardAmountZeroAmount() public {
+     * SCENARIO: incentivizer tries to send 0 amount
+     */
+    function test_IncentivizeWithZeroAmount() public {
         // GIVEN alice allocates 1 ether
         vm.startPrank(alice);
         sponsorsManager.allocate(gauge, 1 ether);
@@ -348,7 +330,7 @@
 
         // WHEN 0 ether are distributed by Incentivizer in rewardToken
         vm.startPrank(incentivizer);
-        gauge.notifyRewardAmount(address(rewardToken), 0 ether);
+        gauge.incentivizeWithRewardToken(0 ether);
 
         // THEN rewardPerToken is 0
         assertEq(gauge.rewardPerToken(address(rewardToken)), 0);
@@ -357,7 +339,7 @@
 
         // WHEN 0 ether are distributed by Incentivizer
         vm.startPrank(incentivizer);
-        gauge.notifyRewardAmount(UtilsLib._COINBASE_ADDRESS, 0 ether);
+        gauge.incentivizeWithCoinbase{ value: 0 ether }();
 
         // THEN rewardPerToken is 0
         assertEq(gauge.rewardPerToken(UtilsLib._COINBASE_ADDRESS), 0);
@@ -366,9 +348,9 @@
     }
 
     /**
-     * SCENARIO: incentivizer calls notifyRewardAmount without enough balance
-     */
-    function test_NotifyRewardAmountNotEnoughBalance() public {
+     * SCENARIO: incentivizer does not have enough balance
+     */
+    function test_incentivizeWithNotEnoughBalance() public {
         // WHEN an Incentivizer has rewardToken
         vm.startPrank(incentivizer);
         rewardToken.mint(address(incentivizer), 50 ether);
@@ -377,18 +359,18 @@
         // WHEN 100 ether are distributed by Incentivizer in rewardToken
         //  THEN tx reverts because of insufficient allowance
         vm.expectRevert();
-        gauge.notifyRewardAmount(address(rewardToken), 100 ether);
+        gauge.incentivizeWithRewardToken(100 ether);
 
         // WHEN 100 ether are distributed by Incentivizer
         //  THEN tx reverts because of insufficient balance
         vm.expectRevert();
-        gauge.notifyRewardAmount{ value: 100 ether }(UtilsLib._COINBASE_ADDRESS, 100 ether);
+        gauge.incentivizeWithCoinbase{ value: 100 ether }();
     }
 
     /**
      * SCENARIO: rewards variables are updated by incentivizer twice in same epoch
      */
-    function test_NotifyRewardAmountIncentivizeTwiceInSameEpoch() public {
+    function test_IncentivizeTwiceInSameEpoch() public {
         // GIVEN alice allocates 1 ether
         vm.startPrank(alice);
         sponsorsManager.allocate(gauge, 1 ether);
@@ -405,7 +387,7 @@
         skip(1 days);
 
         // WHEN 100 ether are distributed by Incentivizer
-        gauge.notifyRewardAmount(address(rewardToken), 100 ether);
+        gauge.incentivizeWithRewardToken(100 ether);
 
         // THEN rewardRate is 0.000192901234567901 = 100 ether / 518400 sec
         assertEq(gauge.rewardRate(address(rewardToken)) / 10 ** 18, 192_901_234_567_901);
@@ -414,7 +396,7 @@
         _skipRemainingEpochFraction(2);
 
         // WHEN 100 ether are distributed again by Incentivizer
-        gauge.notifyRewardAmount(address(rewardToken), 100 ether);
+        gauge.incentivizeWithRewardToken(100 ether);
 
         // THEN rewardRate is 0.000578703703703703 = 100 ether / 518400 sec + 100 / (518400 sec/2)
         assertEq(gauge.rewardRate(address(rewardToken)) / 10 ** 18, 578_703_703_703_703);
@@ -439,7 +421,7 @@
     /**
      * SCENARIO: rewards variables are updated by incentivizer that is not the SponsorsManager using coinbase
      */
-    function test_NotifyRewardAmountWithCoinbaseNotFromSponsorsManager() public {
+    function test_IncentivizeWithCoinbaseNotFromSponsorsManager() public {
         // GIVEN alice allocates 1 ether
         vm.startPrank(alice);
         sponsorsManager.allocate(gauge, 1 ether);
@@ -455,7 +437,7 @@
         vm.deal(address(incentivizer), 100 ether);
 
         // WHEN 100 ether are distributed by Incentivizer
-        gauge.notifyRewardAmount{ value: 100 ether }(UtilsLib._COINBASE_ADDRESS, 100 ether);
+        gauge.incentivizeWithCoinbase{ value: 100 ether }();
 
         // THEN rewardMissing is 0
         assertEq(gauge.rewardMissing(UtilsLib._COINBASE_ADDRESS), 0);
@@ -481,7 +463,7 @@
      * SCENARIO: there are no initial allocations, incentivizer updates rewards variables and allocations
      * happen after in same first epoch
      */
-    function test_NotifyRewardAmountBeforeAllocation() public {
+    function test_IncentivizeBeforeAllocation() public {
         // GIVEN an Incentivizer with rewardToken
         vm.startPrank(incentivizer);
         rewardToken.mint(address(incentivizer), 100 ether);
@@ -491,8 +473,7 @@
         skip(1 days);
 
         // WHEN 100 ether are distributed by Incentivizer
-        gauge.notifyRewardAmount(address(rewardToken), 100 ether);
-
+        gauge.incentivizeWithRewardToken(100 ether);
         // THEN rewardPerTokenStored is 0
         assertEq(gauge.rewardPerTokenStored(address(rewardToken)), 0);
         // THEN rewardMissing is 0
@@ -566,7 +547,7 @@
      * are no initial allocations in previous epoch, allocations happen in following epoch and all
      * rewards are distributed and claimed by sponsors with no rewards lost
      */
-    function test_NotifyRewardAmountNoAllocationsInPreviousEpoch() public {
+    function test_IncentivizeWithNoAllocationsInPreviousEpoch() public {
         // GIVEN no allocations to gauge
         // WHEN an Incentivizer has rewardToken
         vm.startPrank(incentivizer);
@@ -577,7 +558,7 @@
         skip(1 days);
 
         // WHEN 100 ether are distributed by Incentivizer
-        gauge.notifyRewardAmount(address(rewardToken), 100 ether);
+        gauge.incentivizeWithRewardToken(100 ether);
 
         // THEN rewardRate is 0.000192901234567901 = 100 ether / 518400 sec
         assertEq(gauge.rewardRate(address(rewardToken)) / 10 ** 18, 192_901_234_567_901);
@@ -652,7 +633,7 @@
      * SCENARIO: rewards variables are updated by incentivizer that is not the SponsorsManager when there
      * are no initial allocations in first epoch, allocations happen in third epoch, rewards are not locked
      */
-    function test_NotifyRewardAmountNoAllocationsInTwoEpochs() public {
+    function test_IncentivizeWithNoAllocationsInTwoEpochs() public {
         // GIVEN no allocations to gauge
         // WHEN an Incentivizer has rewardToken
         vm.startPrank(incentivizer);
@@ -663,7 +644,7 @@
         skip(1 days);
 
         // WHEN 100 ether distributed by Incentivizer
-        gauge.notifyRewardAmount(address(rewardToken), 100 ether);
+        gauge.incentivizeWithRewardToken(100 ether);
 
         // THEN rewardRate is 0.000192901234567901 = 100 ether / 518400 sec
         assertEq(gauge.rewardRate(address(rewardToken)) / 10 ** 18, 192_901_234_567_901);
@@ -741,7 +722,7 @@
      * SCENARIO: rewards variables are updated by incentivizer that is not the SponsorsManager and
      * during distribution
      */
-    function test_NotifyRewardAmountIncentivizerAndSponsorsManager() public {
+    function test_IncentivizeWithIncentivizerAndSponsorsManager() public {
         // GIVEN alice allocates 1 ether
         vm.startPrank(alice);
         sponsorsManager.allocate(gauge, 1 ether);
@@ -758,7 +739,7 @@
         rewardToken.approve(address(gauge), 100 ether);
 
         // WHEN 100 ether distributed by Incentivizer
-        gauge.notifyRewardAmount(address(rewardToken), 100 ether);
+        gauge.incentivizeWithRewardToken(100 ether);
 
         // THEN rewardRate is 0.000192901234567901 = 100 ether / 518400 sec
         assertEq(gauge.rewardRate(address(rewardToken)) / 10 ** 18, 192_901_234_567_901);
@@ -807,7 +788,7 @@
     }
 
     /**
-     * SCENARIO: calling notifyRewardAmount on epoch before distribution finishes should fail
+     * SCENARIO: trying to incentivize on epoch before distribution finishes should fail
      */
     function test_NotifyRewardAmountIncentivizeInDistributionWindow() public {
         // GIVEN alice allocates 1 ether
@@ -824,7 +805,7 @@
         rewardToken.approve(address(gauge), 200 ether);
 
         // WHEN 100 ether distributed by Incentivizer
-        gauge.notifyRewardAmount(address(rewardToken), 100 ether);
+        gauge.incentivizeWithRewardToken(100 ether);
 
         // AND epoch finishes
         _skipToStartDistributionWindow();
@@ -832,12 +813,12 @@
         // WHEN there is an attempt to distribute 100 ether in rewardToken by Incentivizer
         //  THEN it reverts since distribution has not finished yet
         vm.expectRevert(Gauge.BeforeDistribution.selector);
-        gauge.notifyRewardAmount(address(rewardToken), 100 ether);
+        gauge.incentivizeWithRewardToken(100 ether);
 
         // WHEN there is an attempt to distribute 100 ether in coinbase by Incentivizer
         //  THEN it reverts since distribution has not finished yet
         vm.expectRevert(Gauge.BeforeDistribution.selector);
-        gauge.notifyRewardAmount{ value: 100 ether }(UtilsLib._COINBASE_ADDRESS, 100 ether);
+        gauge.incentivizeWithCoinbase{ value: 100 ether }();
 
         // AND distribution finishes with 100 ether being distributed
         vm.startPrank(address(sponsorsManager));
@@ -1080,12 +1061,9 @@
         sponsorsManager.allocate(gauge, 5 ether);
 
         // AND 100 ether distributed for sponsors
-<<<<<<< HEAD
-        vm.startPrank(address(sponsorsManager));
-        gauge.notifyRewardAmount(address(rewardToken), 100 ether);
-=======
-        gauge.incentivizeWithRewardToken(100 ether);
->>>>>>> 9702f079
+        vm.startPrank(address(sponsorsManager));
+        gauge.incentivizeWithRewardToken(100 ether);
+
         // simulates a distribution setting the periodFinish
         _setPeriodFinish();
 
@@ -1122,14 +1100,10 @@
         sponsorsManager.allocate(gauge2, 5 ether);
 
         // AND 100 ether distributed for sponsors on both gauges
-<<<<<<< HEAD
-        vm.startPrank(address(sponsorsManager));
-        gauge.notifyRewardAmount(address(rewardToken), 100 ether);
-        gauge2.notifyRewardAmount(address(rewardToken), 100 ether);
-=======
+        vm.startPrank(address(sponsorsManager));
         gauge.incentivizeWithRewardToken(100 ether);
         gauge2.incentivizeWithRewardToken(100 ether);
->>>>>>> 9702f079
+
         // simulates a distribution setting the periodFinish
         _setPeriodFinish();
 
@@ -1172,14 +1146,10 @@
         vm.startPrank(bob);
         sponsorsManager.allocate(gauge, 5 ether);
 
-<<<<<<< HEAD
         // AND 100 ether are distributed for sponsors
         vm.startPrank(address(sponsorsManager));
-        gauge.notifyRewardAmount(address(rewardToken), 100 ether);
-=======
-        // AND 100 ether distributed for sponsors
-        gauge.incentivizeWithRewardToken(100 ether);
->>>>>>> 9702f079
+        gauge.incentivizeWithRewardToken(100 ether);
+
         // simulates a distribution setting the periodFinish
         _setPeriodFinish();
 
@@ -1217,34 +1187,21 @@
         sponsorsManager.allocate(gauge, 5 ether);
 
         // AND 100 ether distributed for sponsors
-<<<<<<< HEAD
-        vm.startPrank(address(sponsorsManager));
-        gauge.notifyRewardAmount(address(rewardToken), 100 ether);
-
-        // AND epoch finishes
-=======
-        gauge.incentivizeWithRewardToken(100 ether);
-        // simulates a distribution setting the periodFinish
-        _setPeriodFinish();
-        // AND epoch finish
->>>>>>> 9702f079
-        _skipAndStartNewEpoch();
+        vm.startPrank(address(sponsorsManager));
+        gauge.incentivizeWithRewardToken(100 ether);
+
+        // AND epoch finishes
+        _skipAndStartNewEpoch();
+
         // AND 0 rewardToken are distributed
         _distribute(0, 0);
 
         // AND 200 ether more are distributed for sponsors
-<<<<<<< HEAD
         vm.startPrank(address(sponsorsManager));
         rewardToken.approve(address(gauge), 200 ether);
-        gauge.notifyRewardAmount(address(rewardToken), 200 ether);
-
-        // AND epoch finishes
-=======
         gauge.incentivizeWithRewardToken(200 ether);
-        // simulates a distribution setting the periodFinish
-        _setPeriodFinish();
-        // AND epoch finish
->>>>>>> 9702f079
+
+        // AND epoch finishes
         _skipAndStartNewEpoch();
 
         // THEN rewardRate is 0.000330687830687830 = 200 ether / 604800 sec
@@ -1292,12 +1249,8 @@
         skip(1 days);
 
         // AND 100 ether distributed for sponsors
-<<<<<<< HEAD
-        vm.startPrank(address(sponsorsManager));
-        gauge.notifyRewardAmount(address(rewardToken), 100 ether);
-=======
-        gauge.incentivizeWithRewardToken(100 ether);
->>>>>>> 9702f079
+        vm.startPrank(address(sponsorsManager));
+        gauge.incentivizeWithRewardToken(100 ether);
         // simulates a distribution setting the periodFinish
         _setPeriodFinish();
         // AND half epoch pass
@@ -1351,16 +1304,10 @@
         vm.startPrank(bob);
         sponsorsManager.allocate(gauge, 5 ether);
 
-<<<<<<< HEAD
         // AND 100 ether are distributed for sponsors
         vm.startPrank(address(sponsorsManager));
-        gauge.notifyRewardAmount(address(rewardToken), 100 ether);
-=======
         // AND 100 ether distributed for sponsors
         gauge.incentivizeWithRewardToken(100 ether);
->>>>>>> 9702f079
-        // simulates a distribution setting the periodFinish
-        _setPeriodFinish();
 
         // AND half epoch passes
         _skipRemainingEpochFraction(2);
@@ -1405,16 +1352,10 @@
         vm.startPrank(bob);
         sponsorsManager.allocate(gauge, 5 ether);
 
-<<<<<<< HEAD
         // AND 100 ether are distributed for sponsors
         vm.startPrank(address(sponsorsManager));
-        gauge.notifyRewardAmount(address(rewardToken), 100 ether);
-=======
         // AND 100 ether distributed for sponsors
         gauge.incentivizeWithRewardToken(100 ether);
->>>>>>> 9702f079
-        // simulates a distribution setting the periodFinish
-        _setPeriodFinish();
 
         // AND half epoch passes
         _skipRemainingEpochFraction(2);
@@ -1462,17 +1403,11 @@
         // AND 1 days pass
         skip(1 days);
 
-<<<<<<< HEAD
         // AND 100 ether are distributed for sponsors
         vm.startPrank(address(sponsorsManager));
-        gauge.notifyRewardAmount(address(rewardToken), 100 ether);
-
-=======
         // AND 100 ether distributed for sponsors
         gauge.incentivizeWithRewardToken(100 ether);
-        // simulates a distribution setting the periodFinish
-        _setPeriodFinish();
->>>>>>> 9702f079
+
         // AND half epoch pass
         _skipRemainingEpochFraction(2);
 
@@ -1505,19 +1440,10 @@
         // THEN rewardMissing is 49.999999999999999999 = 518400 / 2 * 0.000192901234567901
         assertEq(gauge.rewardMissing(address(rewardToken)) / 10 ** 18, 0);
 
-<<<<<<< HEAD
         // AND 100 ether are distributed for sponsors
         vm.startPrank(address(sponsorsManager));
         rewardToken.approve(address(gauge), 100_000 ether);
-        gauge.notifyRewardAmount(address(rewardToken), 100 ether);
-=======
-        // AND 100 ether distributed for sponsors
-        gauge.incentivizeWithRewardToken(100 ether);
-        // simulates a distribution setting the periodFinish
-        _setPeriodFinish();
-        // AND epoch finish
-        _skipAndStartNewEpoch();
->>>>>>> 9702f079
+        gauge.incentivizeWithRewardToken(100 ether);
 
         // AND 0 ether are distributed for sponsors
         _distribute(0, 0);
@@ -1553,16 +1479,9 @@
         vm.startPrank(bob);
         sponsorsManager.allocate(gauge, 5 ether);
 
-<<<<<<< HEAD
         // AND 100 ether are distributed for sponsors
         vm.startPrank(address(sponsorsManager));
-        gauge.notifyRewardAmount(address(rewardToken), 100 ether);
-=======
-        // AND 100 ether distributed for sponsors
-        gauge.incentivizeWithRewardToken(100 ether);
->>>>>>> 9702f079
-        // simulates a distribution setting the periodFinish
-        _setPeriodFinish();
+        gauge.incentivizeWithRewardToken(100 ether);
 
         // AND epoch finishes
         _skipAndStartNewEpoch();
@@ -1596,16 +1515,9 @@
         vm.startPrank(bob);
         sponsorsManager.allocate(gauge, 5 ether);
 
-<<<<<<< HEAD
         // AND 100 ether are distributed for sponsors
         vm.startPrank(address(sponsorsManager));
-        gauge.notifyRewardAmount{ value: 100 ether }(UtilsLib._COINBASE_ADDRESS, 100 ether);
-=======
-        // AND 100 ether distributed for sponsors
         gauge.incentivizeWithCoinbase{ value: 100 ether }();
->>>>>>> 9702f079
-        // simulates a distribution setting the periodFinish
-        _setPeriodFinish();
 
         // AND epoch finishes
         _skipAndStartNewEpoch();
