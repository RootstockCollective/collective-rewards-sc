--- conflicted
+++ resolved
@@ -30,17 +30,12 @@
     // -----------------------------
     // ----------- Events ----------
     // -----------------------------
-<<<<<<< HEAD
-    event StateUpdate(address indexed builder_, BuilderState previousState_, BuilderState newState_);
-    event BuilderKickbackUpdateScheduled(address indexed builder_, uint256 kickback_, uint256 cooldown_);
-=======
     event KYCApproved(address indexed builder_);
     event Whitelisted(address indexed builder_);
     event Paused(address indexed builder_, bytes29 reason_);
     event Revoked(address indexed builder_);
     event Permitted(address indexed builder_);
-    event BuilderKickbackUpdate(address indexed builder_, uint256 builderKickback_);
->>>>>>> 1cb040c4
+    event BuilderKickbackUpdateScheduled(address indexed builder_, uint256 kickback_, uint256 cooldown_);
     event GaugeCreated(address indexed builder_, address indexed gauge_, address creator_);
 
     // -----------------------------
@@ -124,18 +119,11 @@
      * @param rewardReceiver_ address of the builder reward receiver
      * @param kickback_ kickback(100% == 1 ether)
      */
-<<<<<<< HEAD
-    function activateBuilder(
-        address builder_,
-        address rewardReceiver_,
-        uint64 kickback_
-    )
-        external
-        onlyOwner
-        atState(builder_, BuilderState.Pending)
-    {
+    function activateBuilder(address builder_, address rewardReceiver_, uint64 kickback_) external onlyOwner {
+        if (builderState[builder_].kycApproved == true) revert AlreadyKYCApproved();
+
+        builderState[builder_].kycApproved = true;
         builderRewardReceiver[builder_] = rewardReceiver_;
-
         // TODO: should we have a minimal amount?
         if (kickback_ > _MAX_KICKBACK) {
             revert InvalidBuilderKickback();
@@ -144,17 +132,7 @@
         _kickbackData.previous = kickback_;
         _kickbackData.latest = kickback_;
         _kickbackData.cooldownEndTime = uint128(block.timestamp);
-
-        _updateState(builder_, BuilderState.KYCApproved);
-=======
-    function activateBuilder(address builder_, address rewardReceiver_, uint256 builderKickback_) external onlyOwner {
-        if (builderState[builder_].kycApproved == true) revert AlreadyKYCApproved();
-
-        builderState[builder_].kycApproved = true;
-        builderRewardReceiver[builder_] = rewardReceiver_;
-        _setBuilderKickback(builder_, builderKickback_);
         emit KYCApproved(builder_);
->>>>>>> 1cb040c4
     }
 
     /**
@@ -219,27 +197,15 @@
     }
 
     /**
-<<<<<<< HEAD
      * @notice set a builder kickback
      * @dev reverts if is not called by the builder
-     * reverts if builder state is not Whitelisted
-=======
-     * @notice set builder kickback
-     * @dev reverts if is not called by the governor address or authorized changer
      * reverts if builder is not operational
->>>>>>> 1cb040c4
      * @param builder_ address of the builder
      * @param kickback_ kickback(100% == 1 ether)
      */
-<<<<<<< HEAD
-    function setBuilderKickback(
-        address builder_,
-        uint64 kickback_
-    )
-        external
-        atState(builder_, BuilderState.Whitelisted)
-    {
+    function setBuilderKickback(address builder_, uint64 kickback_) external {
         if (msg.sender != builder_) revert NotAuthorized();
+        if (isBuilderOperational(builder_) == false) revert NotOperational();
 
         // TODO: should we have a minimal amount?
         if (kickback_ > _MAX_KICKBACK) {
@@ -265,11 +231,6 @@
             return _kickbackData.latest;
         }
         return _kickbackData.previous;
-=======
-    function setBuilderKickback(address builder_, uint256 builderKickback_) external onlyGovernorOrAuthorizedChanger {
-        if (isBuilderOperational(builder_) == false) revert NotOperational();
-        _setBuilderKickback(builder_, builderKickback_);
->>>>>>> 1cb040c4
     }
 
     /**
@@ -310,23 +271,6 @@
         emit GaugeCreated(builder_, address(gauge_), msg.sender);
     }
 
-<<<<<<< HEAD
-    function _updateState(address builder_, BuilderState newState_) internal {
-        BuilderState _previousState = builderState[builder_];
-        builderState[builder_] = newState_;
-        emit StateUpdate(builder_, _previousState, newState_);
-=======
-    function _setBuilderKickback(address builder_, uint256 builderKickback_) internal {
-        // TODO: should we have a minimal amount?
-        if (builderKickback_ > _MAX_KICKBACK) {
-            revert InvalidBuilderKickback();
-        }
-        builderKickback[builder_] = builderKickback_;
-
-        emit BuilderKickbackUpdate(builder_, builderKickback_);
->>>>>>> 1cb040c4
-    }
-
     /**
      * @dev This empty reserved space is put in place to allow future versions to add new
      * variables without shifting down storage in the inheritance chain.
