// SPDX-License-Identifier: UNLICENSED
pragma solidity 0.8.20;

import { IERC20 } from "@openzeppelin/contracts/token/ERC20/IERC20.sol";
import { SafeERC20 } from "@openzeppelin/contracts/token/ERC20/utils/SafeERC20.sol";
import { Math } from "@openzeppelin/contracts/utils/math/Math.sol";
import { Gauge } from "./gauge/Gauge.sol";
import { BuilderRegistry } from "./BuilderRegistry.sol";
import { UtilsLib } from "./libraries/UtilsLib.sol";

/**
 * @title SponsorsManager
 * @notice Creates gauges, manages sponsors votes and distribute rewards
 */
contract SponsorsManager is BuilderRegistry {
    // TODO: MAX_DISTRIBUTIONS_PER_BATCH constant?
    uint256 internal constant _MAX_DISTRIBUTIONS_PER_BATCH = 20;

    // -----------------------------
    // ------- Custom Errors -------
    // -----------------------------
    error UnequalLengths();
    error NotEnoughStaking();
    error OnlyInDistributionWindow();
    error NotInDistributionPeriod();
    error DistributionPeriodDidNotStart();
    error GaugeDoesNotExist();

    // -----------------------------
    // ----------- Events ----------
    // -----------------------------
    event NewAllocation(address indexed sponsor_, address indexed gauge_, uint256 allocation_);
    event NotifyReward(address indexed rewardToken_, address indexed sender_, uint256 amount_);
    event RewardDistributionStarted(address indexed sender_);
    event RewardDistributed(address indexed sender_);
    event RewardDistributionFinished(address indexed sender_);

    // -----------------------------
    // --------- Modifiers ---------
    // -----------------------------
    modifier onlyInDistributionWindow() {
        if (block.timestamp >= endDistributionWindow(block.timestamp)) revert OnlyInDistributionWindow();
        _;
    }

    modifier notInDistributionPeriod() {
        if (onDistributionPeriod) revert NotInDistributionPeriod();
        _;
    }

    // -----------------------------
    // ---------- Storage ----------
    // -----------------------------

    /// @notice address of the token used to stake
    IERC20 public stakingToken;
    /// @notice address of the token rewarded to builder and voters
    address public rewardToken;
    /// @notice total potential reward
    uint256 public totalPotentialReward;
    /// @notice on a paginated distribution we need to temporarily store the totalPotentialReward
    uint256 public tempTotalPotentialReward;
    /// @notice ERC20 rewards to distribute [N]
    uint256 public rewardsERC20;
    /// @notice Coinbase rewards to distribute [N]
    uint256 public rewardsCoinbase;
    /// @notice index of tha last gauge distributed during a distribution period
    uint256 public indexLastGaugeDistributed;
    /// @notice timestamp end of current rewards period
    uint256 internal _periodFinish;
    /// @notice true if distribution period started. Allocations remain blocked until it finishes
    bool public onDistributionPeriod;

    /// @notice total amount of stakingToken allocated by a sponsor
    mapping(address sponsor => uint256 allocation) public sponsorTotalAllocation;

    // -----------------------------
    // ------- Initializer ---------
    // -----------------------------

    /// @custom:oz-upgrades-unsafe-allow constructor
    constructor() {
        _disableInitializers();
    }

    /**
     * @notice contract initializer
     * @param changeExecutor_ See Governed doc
     * @param kycApprover_ See BuilderRegistry doc
     * @param rewardToken_ address of the token rewarded to builder and voters
     * @param stakingToken_ address of the staking token for builder and voters
     * @param gaugeFactory_ address of the GaugeFactory contract
     * @param rewardDistributor_ address of the rewardDistributor contract
     * @param epochDuration_ epoch time duration
     * @param epochStartOffset_ offset to add to the first epoch, used to set an specific day to start the epochs
     * @param kickbackCooldown_ time that must elapse for a new kickback from a builder to be applied
     */
    function initialize(
        address changeExecutor_,
        address kycApprover_,
        address rewardToken_,
        address stakingToken_,
        address gaugeFactory_,
        address rewardDistributor_,
        uint32 epochDuration_,
        uint24 epochStartOffset_,
        uint128 kickbackCooldown_
    )
        external
        initializer
    {
        __BuilderRegistry_init(
            changeExecutor_,
            kycApprover_,
            gaugeFactory_,
            rewardDistributor_,
            epochDuration_,
            epochStartOffset_,
            kickbackCooldown_
        );
        rewardToken = rewardToken_;
        stakingToken = IERC20(stakingToken_);
        _periodFinish = epochNext(block.timestamp);
    }

    // -----------------------------
    // ---- External Functions -----
    // -----------------------------

    /**
     * @notice allocates votes for a gauge
     * @dev reverts if it is called during the distribution period
     *  reverts if gauge does not have a builder associated
     * @param gauge_ address of the gauge where the votes will be allocated
     * @param allocation_ amount of votes to allocate
     */
    function allocate(Gauge gauge_, uint256 allocation_) external notInDistributionPeriod {
        (uint256 _newSponsorTotalAllocation, uint256 _newTotalPotentialReward) = _allocate(
            gauge_,
            allocation_,
            sponsorTotalAllocation[msg.sender],
            totalPotentialReward,
            timeUntilNextEpoch(block.timestamp)
        );

        _updateAllocation(msg.sender, _newSponsorTotalAllocation, _newTotalPotentialReward);
    }

    /**
     * @notice allocates votes for a batch of gauges
     * @dev reverts if it is called during the distribution period
     *  reverts if gauge does not have a builder associated
     * @param gauges_ array of gauges where the votes will be allocated
     * @param allocations_ array of amount of votes to allocate
     */
    function allocateBatch(
        Gauge[] calldata gauges_,
        uint256[] calldata allocations_
    )
        external
        notInDistributionPeriod
    {
        uint256 _length = gauges_.length;
        if (_length != allocations_.length) revert UnequalLengths();
        // TODO: check length < MAX or let revert by out of gas?
        uint256 _sponsorTotalAllocation = sponsorTotalAllocation[msg.sender];
        uint256 _totalPotentialReward = totalPotentialReward;
        uint256 _timeUntilNextEpoch = timeUntilNextEpoch(block.timestamp);
        for (uint256 i = 0; i < _length; i = UtilsLib._uncheckedInc(i)) {
            (uint256 _newSponsorTotalAllocation, uint256 _newTotalPotentialReward) = _allocate(
                gauges_[i], allocations_[i], _sponsorTotalAllocation, _totalPotentialReward, _timeUntilNextEpoch
            );
            _sponsorTotalAllocation = _newSponsorTotalAllocation;
            _totalPotentialReward = _newTotalPotentialReward;
        }
        _updateAllocation(msg.sender, _sponsorTotalAllocation, _totalPotentialReward);
    }

    /**
     * @notice transfers reward tokens from the sender to be distributed to the gauges
     * @dev reverts if it is called during the distribution period
     */
    function notifyRewardAmount(uint256 amount_) external payable notInDistributionPeriod {
        if (msg.value > 0) {
            rewardsCoinbase += msg.value;
            emit NotifyReward(UtilsLib._COINBASE_ADDRESS, msg.sender, msg.value);
        }
        if (amount_ > 0) {
            rewardsERC20 += amount_;
            emit NotifyReward(rewardToken, msg.sender, amount_);
            SafeERC20.safeTransferFrom(IERC20(rewardToken), msg.sender, address(this), amount_);
        }
    }

    /**
     * @notice starts the distribution period blocking all the allocations
     *  until all the gauges were distributed
     * @dev reverts if is called outside the distribution window
     *  reverts if it is called during the distribution period
     */
    function startDistribution() external onlyInDistributionWindow notInDistributionPeriod {
        onDistributionPeriod = true;
        emit RewardDistributionStarted(msg.sender);
        distribute();
    }

    /**
     * @notice distribute accumulated reward tokens to the gauges
     * @dev reverts if distribution period has not yet started
     *  This function is paginated and it finishes once all gauges distribution are completed,
     *  ending the distribution period and voting restrictions.
     */
    function distribute() public {
        if (onDistributionPeriod == false) revert DistributionPeriodDidNotStart();
        uint256 _newTotalPotentialReward = tempTotalPotentialReward;
        uint256 _gaugeIndex = indexLastGaugeDistributed;
        uint256 _gaugesLength = getGaugesLength();
        uint256 _lastDistribution = Math.min(_gaugesLength, _gaugeIndex + _MAX_DISTRIBUTIONS_PER_BATCH);

        // cache variables read in the loop
        uint256 _rewardsERC20 = rewardsERC20;
        uint256 _rewardsCoinbase = rewardsCoinbase;
        uint256 _totalPotentialReward = totalPotentialReward;
        uint256 __periodFinish = _periodFinish;
        (uint256 _epochStart, uint256 _epochDuration) = getEpochStartAndDuration();
        // loop through all pending distributions
        while (_gaugeIndex < _lastDistribution) {
            _newTotalPotentialReward += _distribute(
                Gauge(getGaugeAt(_gaugeIndex)),
                _rewardsERC20,
                _rewardsCoinbase,
                _totalPotentialReward,
                __periodFinish,
                _epochStart,
                _epochDuration
            );
            _gaugeIndex = UtilsLib._uncheckedInc(_gaugeIndex);
        }
        emit RewardDistributed(msg.sender);
        // all the gauges were distributed, so distribution period is finished
        if (_lastDistribution == _gaugesLength) {
            emit RewardDistributionFinished(msg.sender);
            indexLastGaugeDistributed = 0;
            rewardsERC20 = rewardsCoinbase = 0;
            onDistributionPeriod = false;
            tempTotalPotentialReward = 0;
            totalPotentialReward = _newTotalPotentialReward;
            _periodFinish = epochNext(block.timestamp);
        } else {
            // Define new reference to batch beginning
            indexLastGaugeDistributed = _gaugeIndex;
            tempTotalPotentialReward = _newTotalPotentialReward;
        }
    }

    /**
     * @notice claims sponsor rewards from a batch of gauges
     * @param gauges_ array of gauges to claim
     */
    function claimSponsorRewards(Gauge[] memory gauges_) external {
        uint256 _length = gauges_.length;
        for (uint256 i = 0; i < _length; i = UtilsLib._uncheckedInc(i)) {
            gauges_[i].claimSponsorReward(msg.sender);
        }
    }

    /**
     * @notice returns timestamp end of current rewards period
     *  If it is called by a halted gauge returns the timestamp of the last period distributed
     *  This is important because unclaimed rewards must stop accumulating rewards and halted gauges
     *  are not updated on the distribution anymore
     */
    function periodFinish() external view returns (uint256) {
        if (isGaugeHalted(msg.sender)) return haltedGaugeLastPeriodFinish[Gauge(msg.sender)];
        return _periodFinish;
    }

    // -----------------------------
    // ---- Internal Functions -----
    // -----------------------------

    /**
     * @notice internal function used to allocate votes for a gauge or a batch of gauges
     * @param gauge_ address of the gauge where the votes will be allocated
     * @param allocation_ amount of votes to allocate
     * @param sponsorTotalAllocation_ current sponsor total allocation
     * @param totalPotentialReward_ current total potential reward
     * @param timeUntilNextEpoch_ time until next epoch
     * @return newSponsorTotalAllocation_ sponsor total allocation after new the allocation
     * @return newTotalPotentialReward_ total potential reward  after the new allocation
     */
    function _allocate(
        Gauge gauge_,
        uint256 allocation_,
        uint256 sponsorTotalAllocation_,
        uint256 totalPotentialReward_,
        uint256 timeUntilNextEpoch_
    )
        internal
        returns (uint256 newSponsorTotalAllocation_, uint256 newTotalPotentialReward_)
    {
        if (gaugeToBuilder[gauge_] == address(0)) revert GaugeDoesNotExist();
        (uint256 _allocationDeviation, bool _isNegative) = gauge_.allocate(msg.sender, allocation_, timeUntilNextEpoch_);

        // halted gauges are not taken on account for the rewards; newTotalPotentialReward_ == totalPotentialReward_
        if (isGaugeHalted(address(gauge_))) {
            if (_isNegative) {
                newSponsorTotalAllocation_ = sponsorTotalAllocation_ - _allocationDeviation;
            } else {
                newSponsorTotalAllocation_ = sponsorTotalAllocation_ + _allocationDeviation;
            }
            return (newSponsorTotalAllocation_, totalPotentialReward_);
        }

        if (_isNegative) {
            newSponsorTotalAllocation_ = sponsorTotalAllocation_ - _allocationDeviation;
            newTotalPotentialReward_ = totalPotentialReward_ - (_allocationDeviation * timeUntilNextEpoch_);
        } else {
            newSponsorTotalAllocation_ = sponsorTotalAllocation_ + _allocationDeviation;
            newTotalPotentialReward_ = totalPotentialReward_ + (_allocationDeviation * timeUntilNextEpoch_);
        }

        emit NewAllocation(msg.sender, address(gauge_), allocation_);
        return (newSponsorTotalAllocation_, newTotalPotentialReward_);
    }

    /**
     * @notice internal function used to update allocation variables
     * @dev reverts if sponsor doesn't have enough staking token balance
     * @param sponsor_ address of the sponsor who allocates
     * @param newSponsorTotalAllocation_ sponsor total allocation after new the allocation
     * @param newTotalPotentialReward_ total potential reward after the new allocation
     */
    function _updateAllocation(
        address sponsor_,
        uint256 newSponsorTotalAllocation_,
        uint256 newTotalPotentialReward_
    )
        internal
    {
        sponsorTotalAllocation[sponsor_] = newSponsorTotalAllocation_;
        totalPotentialReward = newTotalPotentialReward_;

        if (newSponsorTotalAllocation_ > stakingToken.balanceOf(sponsor_)) revert NotEnoughStaking();
    }

    /**
     * @notice internal function used to distribute reward tokens to a gauge
     * @param gauge_ address of the gauge to distribute
     * @param rewardsERC20_ ERC20 rewards to distribute
     * @param rewardsCoinbase_ Coinbase rewards to distribute
     * @param totalPotentialReward_ cached total potential reward
     * @param periodFinish_ cached period finish
     * @param epochStart_ cached epoch start timestamp
     * @param epochDuration_ cached epoch duration
     * @return newGaugeRewardShares_ new gauge rewardShares, updated after the distribution
     */
    function _distribute(
        Gauge gauge_,
        uint256 rewardsERC20_,
        uint256 rewardsCoinbase_,
        uint256 totalPotentialReward_,
        uint256 periodFinish_,
        uint256 epochStart_,
        uint256 epochDuration_
    )
        internal
        returns (uint256)
    {
        uint256 _rewardShares = gauge_.rewardShares();
        // [N] = [N] * [N] / [N]
        uint256 _amountERC20 = (_rewardShares * rewardsERC20_) / totalPotentialReward_;
        // [N] = [N] * [N] / [N]
        uint256 _amountCoinbase = (_rewardShares * rewardsCoinbase_) / totalPotentialReward_;
        uint256 _builderKickback = getKickbackToApply(gaugeToBuilder[gauge_]);
        IERC20(rewardToken).approve(address(gauge_), _amountERC20);
        return gauge_.notifyRewardAmountAndUpdateShares{ value: _amountCoinbase }(
            _amountERC20, _builderKickback, periodFinish_, epochStart_, epochDuration_
        );
    }

    /**
<<<<<<< HEAD
     * @notice removes halted gauge shares to not be accounted on the distribution anymore
     * @param gauge_ gauge contract to be halted
     */
    function _haltGaugeShares(Gauge gauge_) internal override {
=======
     * @notice halts a gauge moving it from the active array to the halted one
     *  Removes its shares to not be accounted on the distribution anymore
     * @dev reverts if it is executed in distribution period because changing the totalPotentialReward
     * produce a miscalculation of rewards
     * @param gauge_ gauge contract to be halted
     */
    function _haltGauge(Gauge gauge_) internal override notInDistributionPeriod {
        super._haltGauge(gauge_);
>>>>>>> 90157523
        // allocations are not considered for the reward's distribution
        totalPotentialReward -= gauge_.rewardShares();
        haltedGaugeLastPeriodFinish[gauge_] = _periodFinish;
    }

    /**
<<<<<<< HEAD
     * @notice adds resumed gauge shares to be accounted on the distribution again
     * @param gauge_ gauge contract to be resumed
     */
    function _resumeGaugeShares(Gauge gauge_) internal override {
=======
     * @notice resumes a gauge moving it from the halted array to the active one
     *  Adds its shares to be accounted on the distribution again
     * @dev reverts if it is executed in distribution period because changing the totalPotentialReward
     * produce a miscalculation of rewards
     * @param gauge_ gauge contract to be resumed
     */
    function _resumeGauge(Gauge gauge_) internal override notInDistributionPeriod {
        super._resumeGauge(gauge_);
>>>>>>> 90157523
        // allocations are considered again for the reward's distribution
        // if there was a distribution we need to update the shares with the full epoch duration
        if (haltedGaugeLastPeriodFinish[gauge_] < _periodFinish) {
            (uint256 _epochStart, uint256 _epochDuration) = getEpochStartAndDuration();
            totalPotentialReward += gauge_.notifyRewardAmountAndUpdateShares{ value: 0 }(
                0, 0, haltedGaugeLastPeriodFinish[gauge_], _epochStart, _epochDuration
            );
        } else {
            // halt and resume were in the same epoch, we don't update the shares
            totalPotentialReward += gauge_.rewardShares();
        }
        haltedGaugeLastPeriodFinish[gauge_] = 0;
    }

    /**
     * @dev This empty reserved space is put in place to allow future versions to add new
     * variables without shifting down storage in the inheritance chain.
     * See https://docs.openzeppelin.com/contracts/4.x/upgradeable#storage_gaps
     */

    // Purposely left unused to save some state space to allow for future upgrades
    // slither-disable-next-line unused-state
    uint256[50] private __gap;
}<|MERGE_RESOLUTION|>--- conflicted
+++ resolved
@@ -380,42 +380,24 @@
     }
 
     /**
-<<<<<<< HEAD
      * @notice removes halted gauge shares to not be accounted on the distribution anymore
-     * @param gauge_ gauge contract to be halted
-     */
-    function _haltGaugeShares(Gauge gauge_) internal override {
-=======
-     * @notice halts a gauge moving it from the active array to the halted one
-     *  Removes its shares to not be accounted on the distribution anymore
      * @dev reverts if it is executed in distribution period because changing the totalPotentialReward
      * produce a miscalculation of rewards
      * @param gauge_ gauge contract to be halted
      */
-    function _haltGauge(Gauge gauge_) internal override notInDistributionPeriod {
-        super._haltGauge(gauge_);
->>>>>>> 90157523
+    function _haltGaugeShares(Gauge gauge_) internal override notInDistributionPeriod {
         // allocations are not considered for the reward's distribution
         totalPotentialReward -= gauge_.rewardShares();
         haltedGaugeLastPeriodFinish[gauge_] = _periodFinish;
     }
 
     /**
-<<<<<<< HEAD
      * @notice adds resumed gauge shares to be accounted on the distribution again
-     * @param gauge_ gauge contract to be resumed
-     */
-    function _resumeGaugeShares(Gauge gauge_) internal override {
-=======
-     * @notice resumes a gauge moving it from the halted array to the active one
-     *  Adds its shares to be accounted on the distribution again
      * @dev reverts if it is executed in distribution period because changing the totalPotentialReward
      * produce a miscalculation of rewards
      * @param gauge_ gauge contract to be resumed
      */
-    function _resumeGauge(Gauge gauge_) internal override notInDistributionPeriod {
-        super._resumeGauge(gauge_);
->>>>>>> 90157523
+    function _resumeGaugeShares(Gauge gauge_) internal override notInDistributionPeriod {
         // allocations are considered again for the reward's distribution
         // if there was a distribution we need to update the shares with the full epoch duration
         if (haltedGaugeLastPeriodFinish[gauge_] < _periodFinish) {
