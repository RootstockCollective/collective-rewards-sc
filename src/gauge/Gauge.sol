// SPDX-License-Identifier: UNLICENSED
pragma solidity 0.8.20;

import { Math } from "@openzeppelin/contracts/utils/math/Math.sol";
import { IERC20 } from "@openzeppelin/contracts/token/ERC20/IERC20.sol";
import { SafeERC20 } from "@openzeppelin/contracts/token/ERC20/utils/SafeERC20.sol";
import { Address } from "@openzeppelin/contracts/utils/Address.sol";
import { ReentrancyGuardUpgradeable } from "@openzeppelin/contracts-upgradeable/utils/ReentrancyGuardUpgradeable.sol";
import { UtilsLib } from "../libraries/UtilsLib.sol";
import { ISponsorsManager } from "../interfaces/ISponsorsManager.sol";

/**
 * @title Gauge
 * @notice For each project proposal a Gauge contract will be deployed.
 *  It receives all the rewards obtained for that project and allows the builder and voters to claim them.
 */
contract Gauge is ReentrancyGuardUpgradeable {
    // -----------------------------
    // ------- Custom Errors -------
    // -----------------------------
    error NotAuthorized();
    error NotSponsorsManager();
    error BuilderRewardsLocked();
    error GaugeHalted();
    error BeforeDistribution();

    // -----------------------------
    // ----------- Events ----------
    // -----------------------------
    event SponsorRewardsClaimed(address indexed rewardToken_, address indexed sponsor_, uint256 amount_);
    event BuilderRewardsClaimed(address indexed rewardToken_, address indexed builder_, uint256 amount_);
    event NewAllocation(address indexed sponsor_, uint256 allocation_);
    event NotifyReward(address indexed rewardToken_, uint256 builderAmount_, uint256 sponsorsAmount_);

    // -----------------------------
    // --------- Modifiers ---------
    // -----------------------------
    modifier onlySponsorsManager() {
        if (msg.sender != address(sponsorsManager)) revert NotSponsorsManager();
        _;
    }

    // -----------------------------
    // ---------- Structs ----------
    // -----------------------------
    struct RewardData {
        /// @notice current reward rate of rewardToken to distribute per second [PREC]
        uint256 rewardRate;
        /// @notice most recent stored value of rewardPerToken [PREC]
        uint256 rewardPerTokenStored;
        /// @notice missing rewards where there is not allocation [PREC]
        uint256 rewardMissing;
        /// @notice most recent timestamp contract has updated state
        uint256 lastUpdateTime;
        /// @notice amount of unclaimed token reward earned for the builder
        uint256 builderRewards;
        /// @notice cached rewardPerTokenStored for a sponsor based on their most recent action [PREC]
        mapping(address sponsor => uint256 rewardPerTokenPaid) sponsorRewardPerTokenPaid;
        /// @notice cached amount of rewardToken earned for a sponsor
        mapping(address sponsor => uint256 rewards) rewards;
    }

    // -----------------------------
    // ---------- Storage ----------
    // -----------------------------

    /// @notice address of the token rewarded to builder and voters
    address public rewardToken;
    /// @notice SponsorsManager contract address
    ISponsorsManager public sponsorsManager;
    /// @notice total amount of stakingToken allocated for rewards
    uint256 public totalAllocation;
    /// @notice epoch rewards shares, optimistically tracking the time weighted votes allocations for this gauge
    uint256 public rewardShares;
    /// @notice amount of stakingToken allocated by a sponsor
    mapping(address sponsor => uint256 allocation) public allocationOf;
    /// @notice rewards data to each token
    /// @dev address(uint160(uint256(keccak256("COINBASE_ADDRESS")))) is used for coinbase address
    mapping(address rewardToken => RewardData rewardData) public rewardData;

    // -----------------------------
    // ------- Initializer ---------
    // -----------------------------

    /// @custom:oz-upgrades-unsafe-allow constructor
    constructor() {
        _disableInitializers();
    }

    /**
     * @notice contract initializer
     * @param rewardToken_ address of the token rewarded to builder and voters
     * @param sponsorsManager_ address of the SponsorsManager contract
     */
    function initialize(address rewardToken_, address sponsorsManager_) external initializer {
        __ReentrancyGuard_init();
        rewardToken = rewardToken_;
        sponsorsManager = ISponsorsManager(sponsorsManager_);
    }

    // -----------------------------
    // ---- External Functions -----
    // -----------------------------

    /**
     * @notice gets reward rate
     * @param rewardToken_ address of the token rewarded
     *  address(uint160(uint256(keccak256("COINBASE_ADDRESS")))) is used for coinbase address
     */
    function rewardRate(address rewardToken_) public view returns (uint256) {
        return rewardData[rewardToken_].rewardRate;
    }

    /**
     * @notice gets reward per token stored
     * @param rewardToken_ address of the token rewarded
     *  address(uint160(uint256(keccak256("COINBASE_ADDRESS")))) is used for coinbase address
     */
    function rewardPerTokenStored(address rewardToken_) public view returns (uint256) {
        return rewardData[rewardToken_].rewardPerTokenStored;
    }

    /**
     * @notice gets reward missing
     * @param rewardToken_ address of the token rewarded
     *  address(uint160(uint256(keccak256("COINBASE_ADDRESS")))) is used for coinbase address
     */
    function rewardMissing(address rewardToken_) public view returns (uint256) {
        return rewardData[rewardToken_].rewardMissing;
    }

    /**
     * @notice gets last update time
     * @param rewardToken_ address of the token rewarded
     *  address(uint160(uint256(keccak256("COINBASE_ADDRESS")))) is used for coinbase address
     */
    function lastUpdateTime(address rewardToken_) public view returns (uint256) {
        return rewardData[rewardToken_].lastUpdateTime;
    }

    /**
     * @notice gets builder rewards
     * @param rewardToken_ address of the token rewarded
     *  address(uint160(uint256(keccak256("COINBASE_ADDRESS")))) is used for coinbase address
     */
    function builderRewards(address rewardToken_) public view returns (uint256) {
        return rewardData[rewardToken_].builderRewards;
    }

    /**
     * @notice gets sponsor reward per token paid
     * @param rewardToken_ address of the token rewarded
     *  address(uint160(uint256(keccak256("COINBASE_ADDRESS")))) is used for coinbase address
     */
    function sponsorRewardPerTokenPaid(address rewardToken_, address sponsor_) public view returns (uint256) {
        return rewardData[rewardToken_].sponsorRewardPerTokenPaid[sponsor_];
    }

    /**
     * @notice gets amount of rewardToken earned for a sponsor
     * @param rewardToken_ address of the token rewarded
     *  address(uint160(uint256(keccak256("COINBASE_ADDRESS")))) is used for coinbase address
     * @param sponsor_ address of the sponsor
     */
    function rewards(address rewardToken_, address sponsor_) public view returns (uint256) {
        return rewardData[rewardToken_].rewards[sponsor_];
    }

    /**
     * @notice gets the last time the reward is applicable, now or when the epoch finished
     * @return lastTimeRewardApplicable minimum between current timestamp or periodFinish
     */
    function lastTimeRewardApplicable() public view returns (uint256) {
        return _lastTimeRewardApplicable(sponsorsManager.periodFinish());
    }

    /**
     * @notice gets the current reward rate per unit of stakingToken allocated
     * @param rewardToken_ address of the token rewarded
     *  address(uint160(uint256(keccak256("COINBASE_ADDRESS")))) is used for coinbase address
     * @return rewardPerToken rewardToken:stakingToken ratio [PREC]
     */
    function rewardPerToken(address rewardToken_) public view returns (uint256) {
        return _rewardPerToken(rewardToken_, sponsorsManager.periodFinish());
    }

    /**
     * @notice gets total amount of rewards to distribute for the current rewards period
     * @param rewardToken_ address of the token rewarded
     *  address(uint160(uint256(keccak256("COINBASE_ADDRESS")))) is used for coinbase address
     */
    function left(address rewardToken_) external view returns (uint256) {
        RewardData storage _rewardData = rewardData[rewardToken_];
        // [N] = ([N] - [N]) * [PREC] / [PREC]
        return UtilsLib._mulPrec(sponsorsManager.periodFinish() - block.timestamp, _rewardData.rewardRate);
    }

    /**
     * @notice gets `sponsor_` rewards missing to claim
     * @param rewardToken_ address of the token rewarded
     *  address(uint160(uint256(keccak256("COINBASE_ADDRESS")))) is used for coinbase address
     * @param sponsor_ address who earned the rewards
     */
    function earned(address rewardToken_, address sponsor_) public view returns (uint256) {
        return _earned(rewardToken_, sponsor_, sponsorsManager.periodFinish());
    }

    /**
     * @notice claim rewards for a `sponsor_` address
     * @dev reverts if is not called by the `sponsor_` or the sponsorsManager
     * @param sponsor_ address who receives the rewards
     */
    function claimSponsorReward(address sponsor_) public {
        claimSponsorReward(rewardToken, sponsor_);
        claimSponsorReward(UtilsLib._COINBASE_ADDRESS, sponsor_);
    }

    /**
     * @notice claim rewards for a `sponsor_` address
     * @dev reverts if is not called by the `sponsor_` or the sponsorsManager
     * @param rewardToken_ address of the token rewarded
     *  address(uint160(uint256(keccak256("COINBASE_ADDRESS")))) is used for coinbase address
     * @param sponsor_ address who receives the rewards
     */
    function claimSponsorReward(address rewardToken_, address sponsor_) public {
        if (msg.sender != sponsor_ && msg.sender != address(sponsorsManager)) revert NotAuthorized();

        RewardData storage _rewardData = rewardData[rewardToken_];

        _updateRewards(rewardToken_, sponsor_, sponsorsManager.periodFinish());

        uint256 _reward = _rewardData.rewards[sponsor_];
        if (_reward > 0) {
            _rewardData.rewards[sponsor_] = 0;
            _transferRewardToken(rewardToken_, sponsor_, _reward);
            emit SponsorRewardsClaimed(rewardToken_, sponsor_, _reward);
        }
    }

    /**
     * @notice claim rewards for a builder
     * @dev reverts if is not called by the builder or reward receiver
     *  reverts if builder is not operational
     * @dev rewards are transferred to the builder reward receiver
     */
    function claimBuilderReward() public {
        claimBuilderReward(rewardToken);
        claimBuilderReward(UtilsLib._COINBASE_ADDRESS);
    }

    /**
     * @notice claim rewards for a builder
     * @dev reverts if is not called by the builder or reward receiver
     * @dev rewards are transferred to the builder reward receiver
     * @param rewardToken_ address of the token rewarded
     *  address(uint160(uint256(keccak256("COINBASE_ADDRESS")))) is used for coinbase address
     */
    function claimBuilderReward(address rewardToken_) public {
        address _builder = sponsorsManager.gaugeToBuilder(address(this));
        address _rewardReceiver = sponsorsManager.builderRewardReceiver(_builder);
        if (sponsorsManager.isBuilderPaused(_builder)) revert BuilderRewardsLocked();
        if (msg.sender != _builder && msg.sender != _rewardReceiver) revert NotAuthorized();

        RewardData storage _rewardData = rewardData[rewardToken_];

        uint256 _reward = _rewardData.builderRewards;
        if (_reward > 0) {
            _rewardData.builderRewards = 0;
            _transferRewardToken(rewardToken_, _rewardReceiver, _reward);
            emit BuilderRewardsClaimed(rewardToken_, _rewardReceiver, _reward);
        }
    }

    /**
     * @notice moves builder rewards to another address
     *  It is triggered only when the builder is KYC revoked
     * @dev reverts if caller is not the sponsorsManager contract
     * @param to_ address who receives the rewards
     */
    function moveBuilderUnclaimedRewards(address to_) external onlySponsorsManager {
        _moveBuilderUnclaimedRewards(rewardToken, to_);
        _moveBuilderUnclaimedRewards(UtilsLib._COINBASE_ADDRESS, to_);
    }

    /**
     * @notice allocates stakingTokens
     * @dev reverts if caller is not the sponsorsManager contract
     * @param sponsor_ address of user who allocates tokens
     * @param allocation_ amount of tokens to allocate
     * @param timeUntilNextEpoch_ time until next epoch
     * @return allocationDeviation_ deviation between current allocation and the new one
     * @return isNegative_ true if new allocation is lesser than the current one
     */
    function allocate(
        address sponsor_,
        uint256 allocation_,
        uint256 timeUntilNextEpoch_
    )
        external
        onlySponsorsManager
        returns (uint256 allocationDeviation_, bool isNegative_)
    {
        uint256 _periodFinish = sponsorsManager.periodFinish();
        // if sponsors quit before epoch finish we need to store the remaining rewards on first allocation
        // to add it on the next reward distribution
        if (totalAllocation == 0) {
            _updateRewardMissing(rewardToken, _periodFinish);
            _updateRewardMissing(UtilsLib._COINBASE_ADDRESS, _periodFinish);
        }

        _updateRewards(rewardToken, sponsor_, _periodFinish);
        _updateRewards(UtilsLib._COINBASE_ADDRESS, sponsor_, _periodFinish);

        // to avoid dealing with signed integers we add allocation if the new one is bigger than the previous one
        uint256 _previousAllocation = allocationOf[sponsor_];
        if (allocation_ >= _previousAllocation) {
            allocationDeviation_ = allocation_ - _previousAllocation;
            totalAllocation += allocationDeviation_;
            rewardShares += allocationDeviation_ * timeUntilNextEpoch_;
        } else {
            allocationDeviation_ = _previousAllocation - allocation_;
            totalAllocation -= allocationDeviation_;
            rewardShares -= allocationDeviation_ * timeUntilNextEpoch_;
            isNegative_ = true;
        }
        allocationOf[sponsor_] = allocation_;

        emit NewAllocation(sponsor_, allocation_);
        return (allocationDeviation_, isNegative_);
    }

    /**
<<<<<<< HEAD
     * @notice transfers reward tokens to this contract
     * @dev reverts if Gauge is halted
     *  reverts if distribution for the epoch has not finished
     * @param rewardToken_ address of the token rewarded
     *  address(uint160(uint256(keccak256("COINBASE_ADDRESS")))) is used for coinbase address
     * @param sponsorsAmount_ amount of rewards for the sponsors
=======
     * @notice transfers reward tokens to this contract to incentivize sponsors
     * @param amount_ amount of reward tokens
>>>>>>> 9702f079
     */
    function incentivizeWithRewardToken(uint256 amount_) external {
        // Halted gauges cannot receive rewards because periodFinish is fixed at the last distribution.
        // If new rewards are received, lastUpdateTime will be greater than periodFinish, making it impossible to
        // calculate rewardPerToken
        if (sponsorsManager.isGaugeHalted(address(this))) revert GaugeHalted();
<<<<<<< HEAD
        // Gauges cannot be incentivized before the distribution of the epoch finishes
        if (sponsorsManager.periodFinish() <= block.timestamp) revert BeforeDistribution();
=======

>>>>>>> 9702f079
        _notifyRewardAmount(
            rewardToken,
            0, /*builderAmount_*/
            amount_,
            sponsorsManager.periodFinish(),
            sponsorsManager.timeUntilNextEpoch(block.timestamp)
        );

        SafeERC20.safeTransferFrom(IERC20(rewardToken), msg.sender, address(this), amount_);
    }

    /**
     * @notice transfers coinbase to this contract to incentivize sponsors
     */
    function incentivizeWithCoinbase() external payable {
        // Halted gauges cannot receive rewards because periodFinish is fixed at the last distribution.
        // If new rewards are received, lastUpdateTime will be greater than periodFinish, making it impossible to
        // calculate rewardPerToken
        if (sponsorsManager.isGaugeHalted(address(this))) revert GaugeHalted();

        _notifyRewardAmount(
            UtilsLib._COINBASE_ADDRESS,
            0, /*builderAmount_*/
            msg.value,
            sponsorsManager.periodFinish(),
            sponsorsManager.timeUntilNextEpoch(block.timestamp)
        );
    }

    /**
     * @notice called on the reward distribution. Transfers reward tokens from sponsorManger to this contract
     * @dev reverts if caller is not the sponsorsManager contract
     * @param amountERC20_ amount of ERC20 rewards
     * @param builderKickback_  builder kickback percentage
     * @param periodFinish_ timestamp end of current rewards period
     * @param epochStart_ epoch start timestamp
     * @param epochDuration_ epoch time duration
     * @return newGaugeRewardShares_ new gauge rewardShares, updated after the distribution
     */
    function notifyRewardAmountAndUpdateShares(
        uint256 amountERC20_,
        uint256 builderKickback_,
        uint256 periodFinish_,
        uint256 epochStart_,
        uint256 epochDuration_
    )
        external
        payable
        onlySponsorsManager
        returns (uint256 newGaugeRewardShares_)
    {
        uint256 _sponsorAmountERC20 = UtilsLib._mulPrec(builderKickback_, amountERC20_);
        uint256 _sponsorAmountCoinbase = UtilsLib._mulPrec(builderKickback_, msg.value);
        uint256 _timeUntilNextEpoch = UtilsLib._calcTimeUntilNextEpoch(epochStart_, epochDuration_, block.timestamp);
        _notifyRewardAmount(
            rewardToken, amountERC20_ - _sponsorAmountERC20, _sponsorAmountERC20, periodFinish_, _timeUntilNextEpoch
        );
        _notifyRewardAmount(
            UtilsLib._COINBASE_ADDRESS,
            msg.value - _sponsorAmountCoinbase,
            _sponsorAmountCoinbase,
            periodFinish_,
            _timeUntilNextEpoch
        );

        newGaugeRewardShares_ = totalAllocation * epochDuration_;
        rewardShares = newGaugeRewardShares_;

        SafeERC20.safeTransferFrom(IERC20(rewardToken), msg.sender, address(this), amountERC20_);
    }

    // -----------------------------
    // ---- Internal Functions -----
    // -----------------------------

    /**
     * @notice gets the last time the reward is applicable, now or when the epoch finished
     * @param periodFinish_ timestamp end of current rewards period
     * @return lastTimeRewardApplicable minimum between current timestamp or periodFinish
     */
    function _lastTimeRewardApplicable(uint256 periodFinish_) internal view returns (uint256) {
        return Math.min(block.timestamp, periodFinish_);
    }

    /**
     * @notice gets the current reward rate per unit of stakingToken allocated
     * @param rewardToken_ address of the token rewarded
     *  address(uint160(uint256(keccak256("COINBASE_ADDRESS")))) is used for coinbase address
     * @param periodFinish_ timestamp end of current rewards period
     * @return rewardPerToken rewardToken:stakingToken ratio [PREC]
     */
    function _rewardPerToken(address rewardToken_, uint256 periodFinish_) internal view returns (uint256) {
        RewardData storage _rewardData = rewardData[rewardToken_];

        uint256 _lastUpdateTime = _rewardData.lastUpdateTime;
        uint256 __lastTimeRewardApplicable = _lastTimeRewardApplicable(periodFinish_);
        if (totalAllocation == 0 || _lastUpdateTime >= __lastTimeRewardApplicable) {
            // [PREC]
            return _rewardData.rewardPerTokenStored;
        }

        // [PREC] = (([N] - [N]) * [PREC]) / [N]
        uint256 _rewardPerTokenCurrent =
            ((__lastTimeRewardApplicable - _lastUpdateTime) * _rewardData.rewardRate) / totalAllocation;
        // [PREC] = [PREC] + [PREC]
        return _rewardData.rewardPerTokenStored + _rewardPerTokenCurrent;
    }

    /**
     * @notice gets `sponsor_` rewards missing to claim
     * @param rewardToken_ address of the token rewarded
     *  address(uint160(uint256(keccak256("COINBASE_ADDRESS")))) is used for coinbase address
     * @param sponsor_ address who earned the rewards
     * @param periodFinish_ timestamp end of current rewards period
     */
    function _earned(address rewardToken_, address sponsor_, uint256 periodFinish_) internal view returns (uint256) {
        RewardData storage _rewardData = rewardData[rewardToken_];

        // [N] = ([N] * ([PREC] - [PREC]) / [PREC])
        uint256 _currentReward = UtilsLib._mulPrec(
            allocationOf[sponsor_],
            _rewardPerToken(rewardToken_, periodFinish_) - _rewardData.sponsorRewardPerTokenPaid[sponsor_]
        );
        // [N] = [N] + [N]
        return _rewardData.rewards[sponsor_] + _currentReward;
    }

    /**
     * @notice transfers reward tokens to this contract
     * @param rewardToken_ address of the token rewarded
     *  address(uint160(uint256(keccak256("COINBASE_ADDRESS")))) is used for coinbase address
     * @param builderAmount_ amount of rewards for the builder
     * @param sponsorsAmount_ amount of rewards for the sponsors
     * @param periodFinish_ timestamp end of current rewards period
     * @param timeUntilNextEpoch_ time until next epoch
     */
    function _notifyRewardAmount(
        address rewardToken_,
        uint256 builderAmount_,
        uint256 sponsorsAmount_,
        uint256 periodFinish_,
        uint256 timeUntilNextEpoch_
    )
        internal
    {
        RewardData storage _rewardData = rewardData[rewardToken_];
        // cache storage variables used multiple times
        uint256 _rewardRate = _rewardData.rewardRate;
        uint256 _leftover = 0;

        // if period finished there is not remaining reward
        if (block.timestamp < periodFinish_) {
            // [PREC] = [N] * [PREC]
            _leftover = (timeUntilNextEpoch_) * _rewardRate;
        }

        // if there are no allocations we need to update rewardMissing to avoid losing the previous rewards
        if (totalAllocation == 0) {
            _updateRewardMissing(rewardToken_, periodFinish_);
        }

        // [PREC] = ([N] * [PREC] + [PREC] + [PREC]) / [N]
        _rewardRate =
            (sponsorsAmount_ * UtilsLib._PRECISION + _rewardData.rewardMissing + _leftover) / timeUntilNextEpoch_;

        _rewardData.builderRewards += builderAmount_;
        _rewardData.rewardPerTokenStored = _rewardPerToken(rewardToken_, periodFinish_);
        _rewardData.lastUpdateTime = block.timestamp;
        _rewardData.rewardMissing = 0;
        _rewardData.rewardRate = _rewardRate;

        emit NotifyReward(rewardToken_, builderAmount_, sponsorsAmount_);
    }

    /**
     * @notice update rewards variables when a sponsor interacts
     * @param rewardToken_ address of the token rewarded
     *  address(uint160(uint256(keccak256("COINBASE_ADDRESS")))) is used for coinbase address
     * @param sponsor_ address of the sponsors
     * @param periodFinish_ timestamp end of current rewards period
     */
    function _updateRewards(address rewardToken_, address sponsor_, uint256 periodFinish_) internal {
        RewardData storage _rewardData = rewardData[rewardToken_];

        _rewardData.rewardPerTokenStored = _rewardPerToken(rewardToken_, periodFinish_);
        _rewardData.lastUpdateTime = _lastTimeRewardApplicable(periodFinish_);
        _rewardData.rewards[sponsor_] = _earned(rewardToken_, sponsor_, periodFinish_);
        _rewardData.sponsorRewardPerTokenPaid[sponsor_] = _rewardData.rewardPerTokenStored;
    }

    /**
     * @notice update reward missing variable
     * @param rewardToken_ address of the token rewarded
     *  address(uint160(uint256(keccak256("COINBASE_ADDRESS")))) is used for coinbase address
     * @param periodFinish_ timestamp end of current rewards period
     */
    function _updateRewardMissing(address rewardToken_, uint256 periodFinish_) internal {
        RewardData storage _rewardData = rewardData[rewardToken_];
        uint256 _lastUpdateTime = _rewardData.lastUpdateTime;
        uint256 __lastTimeRewardApplicable = _lastTimeRewardApplicable(periodFinish_);
        if (_lastUpdateTime >= __lastTimeRewardApplicable) {
            return;
        }
        // [PREC] = [PREC] + ([N] - [N]) * [PREC]
        _rewardData.rewardMissing += (__lastTimeRewardApplicable - _lastUpdateTime) * _rewardData.rewardRate;
    }

    /**
     * @notice transfers reward token
     * @param rewardToken_ address of the token rewarded
     *  address(uint160(uint256(keccak256("COINBASE_ADDRESS")))) is used for coinbase address
     * @param to_ address who receives the tokens
     * @param amount_ amount of tokens to send
     */
    function _transferRewardToken(address rewardToken_, address to_, uint256 amount_) internal nonReentrant {
        if (rewardToken_ == UtilsLib._COINBASE_ADDRESS) {
            Address.sendValue(payable(to_), amount_);
        } else {
            SafeERC20.safeTransfer(IERC20(rewardToken_), to_, amount_);
        }
    }

    /**
     * @notice moves builder rewards to another address
     * @param rewardToken_ address of the token rewarded
     *  address(uint160(uint256(keccak256("COINBASE_ADDRESS")))) is used for coinbase address
     * @param to_ address who receives the rewards
     */
    function _moveBuilderUnclaimedRewards(address rewardToken_, address to_) internal {
        uint256 _rewardTokenAmount = rewardData[rewardToken_].builderRewards;
        if (_rewardTokenAmount > 0) {
            rewardData[rewardToken_].builderRewards = 0;
            _transferRewardToken(rewardToken_, to_, _rewardTokenAmount);
        }
    }

    /**
     * @dev This empty reserved space is put in place to allow future versions to add new
     * variables without shifting down storage in the inheritance chain.
     * See https://docs.openzeppelin.com/contracts/4.x/upgradeable#storage_gaps
     */

    // Purposely left unused to save some state space to allow for future upgrades
    // slither-disable-next-line unused-state
    uint256[50] private __gap;
}<|MERGE_RESOLUTION|>--- conflicted
+++ resolved
@@ -330,29 +330,19 @@
     }
 
     /**
-<<<<<<< HEAD
-     * @notice transfers reward tokens to this contract
+     * @notice transfers reward tokens to this contract to incentivize sponsors
      * @dev reverts if Gauge is halted
      *  reverts if distribution for the epoch has not finished
-     * @param rewardToken_ address of the token rewarded
-     *  address(uint160(uint256(keccak256("COINBASE_ADDRESS")))) is used for coinbase address
-     * @param sponsorsAmount_ amount of rewards for the sponsors
-=======
-     * @notice transfers reward tokens to this contract to incentivize sponsors
      * @param amount_ amount of reward tokens
->>>>>>> 9702f079
      */
     function incentivizeWithRewardToken(uint256 amount_) external {
         // Halted gauges cannot receive rewards because periodFinish is fixed at the last distribution.
         // If new rewards are received, lastUpdateTime will be greater than periodFinish, making it impossible to
         // calculate rewardPerToken
         if (sponsorsManager.isGaugeHalted(address(this))) revert GaugeHalted();
-<<<<<<< HEAD
         // Gauges cannot be incentivized before the distribution of the epoch finishes
         if (sponsorsManager.periodFinish() <= block.timestamp) revert BeforeDistribution();
-=======
-
->>>>>>> 9702f079
+
         _notifyRewardAmount(
             rewardToken,
             0, /*builderAmount_*/
@@ -366,12 +356,16 @@
 
     /**
      * @notice transfers coinbase to this contract to incentivize sponsors
+     * @dev reverts if Gauge is halted
+     *  reverts if distribution for the epoch has not finished
      */
     function incentivizeWithCoinbase() external payable {
         // Halted gauges cannot receive rewards because periodFinish is fixed at the last distribution.
         // If new rewards are received, lastUpdateTime will be greater than periodFinish, making it impossible to
         // calculate rewardPerToken
         if (sponsorsManager.isGaugeHalted(address(this))) revert GaugeHalted();
+        // Gauges cannot be incentivized before the distribution of the epoch finishes
+        if (sponsorsManager.periodFinish() <= block.timestamp) revert BeforeDistribution();
 
         _notifyRewardAmount(
             UtilsLib._COINBASE_ADDRESS,
